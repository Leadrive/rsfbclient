//!
//! Rust Firebird Client
//!
//! Fetched rows tests
//!

mk_tests_default! {
    use crate::{prelude::*, Connection, FbError, Row};
    use chrono::{NaiveDate, NaiveDateTime, NaiveTime};
<<<<<<< HEAD
    use rsfbclient_core::ColumnToVal;
=======
    use std::str;

    #[test]
    fn blob_binary_subtype() -> Result<(), FbError> {
        let mut conn = connect();

        let (a,): (Vec<u8>,) = conn.query_first("select cast(x'61626320c3a462c3a720313233' as blob SUB_TYPE 0) from rdb$database;", ())?
            .unwrap();

        assert_eq!(13, a.len());
        assert_eq!("abc äbç 123", str::from_utf8(&a).expect("Invalid UTF-8 sequence"));

        Ok(())
    }

    #[test]
    fn blob_text_subtype() -> Result<(), FbError> {
        let mut conn = connect();

        let (a,): (String,) = conn.query_first("select cast('abc äbç 123' as BLOB sub_type 1) from rdb$database", ())?
            .unwrap();

        assert_eq!("abc äbç 123", a);

        // With a big string....

        let (b,): (String,) = conn.query_first("select cast('Mussum Ipsum, cacilds vidis litro abertis. Admodum accumsan disputationi eu sit. Vide electram sadipscing et per. Delegadis gente finis, bibendum egestas augue arcu ut est. Paisis, filhis, espiritis santis. Quem manda na minha terra sou euzis!' as BLOB sub_type 1) from rdb$database", ())?
            .unwrap();

        assert_eq!("Mussum Ipsum, cacilds vidis litro abertis. Admodum accumsan disputationi eu sit. Vide electram sadipscing et per. Delegadis gente finis, bibendum egestas augue arcu ut est. Paisis, filhis, espiritis santis. Quem manda na minha terra sou euzis!", b);


        Ok(())
    }
>>>>>>> c04cfaa7

    #[test]
    fn dates() -> Result<(), FbError> {
        let mut conn = connect();

        let (a, b, c): (NaiveDate, NaiveDateTime, NaiveTime) = conn
                .query_first(
                    "select cast('2010-10-10' as date), cast('2010-10-10 10:10:10' as TIMESTAMP), cast('10:10:10' as TIME) from rdb$database",
                    (),
                )?
                .unwrap();
        assert_eq!(NaiveDate::from_ymd(2010, 10, 10), a);
        assert_eq!(NaiveDate::from_ymd(2010, 10, 10).and_hms(10, 10, 10), b);
        assert_eq!(NaiveTime::from_hms(10, 10, 10), c);

        Ok(())
    }

    #[test]
    fn strings() -> Result<(), FbError> {
        let mut conn = connect();

        let (a, b): (String, String) = conn
            .query_first(
                "select cast('firebird' as varchar(8)), cast('firebird' as char(8)) from rdb$database",
                (),
            )?
            .unwrap();
        assert_eq!("firebird".to_string(), a);
        assert_eq!("firebird".to_string(), b);

        let (a, b): (String, String) = conn
                .query_first(
                    "select cast('firebird' as varchar(10)), cast('firebird' as char(10)) from rdb$database",
                    (),
                )?
                .unwrap();
        assert_eq!("firebird".to_string(), a);
        assert_eq!("firebird  ".to_string(), b);

        Ok(())
    }

    #[test]
    #[allow(clippy::float_cmp, clippy::excessive_precision)]
    fn fixed_points() -> Result<(), FbError> {
        let mut conn = connect();

        let (a, b): (f32, f32) = conn
            .query_first(
                "select cast(100 as numeric(3, 2)), cast(100 as decimal(3, 2)) from rdb$database",
                (),
            )?
            .unwrap();
        assert_eq!(100.0, a);
        assert_eq!(100.0, b);

        let (a, b): (f32, f32) = conn
                .query_first(
                    "select cast(2358.35321 as numeric(5, 5)), cast(2358.35321 as decimal(5, 5)) from rdb$database",
                    ()
                )?
                .unwrap();
        assert_eq!(2358.35321, a);
        assert_eq!(2358.35321, b);

        let (a, b): (f64, f64) = conn
                .query_first(
                    "select cast(2358.78353211234 as numeric(11, 11)), cast(2358.78353211234 as decimal(11, 11)) from rdb$database",
                    ()
                )?
                .unwrap();
        assert_eq!(2358.78353211234, a);
        assert_eq!(2358.78353211234, b);

        Ok(())
    }

    #[test]
    #[allow(clippy::float_cmp)]
    fn float_points() -> Result<(), FbError> {
        let mut conn = connect();

        let (a, b): (f32, f64) = conn
            .query_first(
                "select cast(100 as float), cast(100 as double precision) from rdb$database",
                (),
            )?
            .unwrap();
        assert_eq!(100.0, a);
        assert_eq!(100.0, b);

        let (a, b): (f32, f64) = conn
            .query_first(
                "select cast(2358.35 as float), cast(2358.35 as double precision) from rdb$database",
                (),
            )?
            .unwrap();
        assert_eq!(2358.35, a);
        assert_eq!(2358.35, b);

        // We use fixed values instead of f64::MAX/MIN, because the supported ranges in rust and firebird aren't the same.
        let (min, max): (f64, f64) = conn.query_first("select cast(2.225E-300 as double precision), cast(1.797e300 as double precision) from RDB$DATABASE", ())?
                .unwrap();
        assert_eq!(2.225e-300, min);
        assert_eq!(1.797e300, max);

        // We use fixed values instead of f32::MAX/MIN, because the supported ranges in rust and firebird aren't the same.
        let (min, max): (f32, f32) = conn
            .query_first(
                "select cast(1.175E-38 as float), cast(3.402E38 as float) from RDB$DATABASE",
                (),
            )?
            .unwrap();
        assert_eq!(1.175E-38, min);
        assert_eq!(3.402E38, max);

        Ok(())
    }

    #[test]
    fn ints() -> Result<(), FbError> {
        let mut conn = connect();

        let (a, b, c): (i32, i16, i64) = conn
            .query_first(
                "select cast(100 as int), cast(100 as smallint), cast(100 as bigint) from rdb$database",
                (),
            )?
            .unwrap();
        assert_eq!(100, a);
        assert_eq!(100, b);
        assert_eq!(100, c);

        let (a, b, c): (i32, i16, i64) = conn
                .query_first(
                    "select cast(2358 as int), cast(2358 as smallint), cast(2358 as bigint) from rdb$database",
                    ()
                )?
                .unwrap();
        assert_eq!(2358, a);
        assert_eq!(2358, b);
        assert_eq!(2358, c);

        let (min, max): (i64, i64) = conn.query_first("select cast(-9223372036854775808 as bigint), cast(9223372036854775807 as bigint) from RDB$DATABASE", ())?
                .unwrap();
        assert_eq!(i64::MIN, min);
        assert_eq!(i64::MAX, max);

        let (min, max): (i32, i32) = conn
            .query_first(
                "select cast(-2147483648 as int), cast(2147483647 as int) from RDB$DATABASE",
                (),
            )?
            .unwrap();
        assert_eq!(i32::MIN, min);
        assert_eq!(i32::MAX, max);

        let (min, max): (i16, i16) = conn
            .query_first(
                "select cast(-32768 as bigint), cast(32767 as bigint) from RDB$DATABASE",
                (),
            )?
            .unwrap();
        assert_eq!(i16::MIN, min);
        assert_eq!(i16::MAX, max);

        Ok(())
    }

    #[test]
    fn lots_of_columns() -> Result<(), FbError> {
        let mut conn = connect();

        let vals = -250..250;

        let sql = format!(
            "select {} from rdb$database",
            vals.clone().fold(String::new(), |mut acc, v| {
                if acc.is_empty() {
                    acc += &format!("{}", v);
                } else {
                    acc += &format!(", {}", v);
                }
                acc
            })
        );

        let resp: Row = conn.query_first(&sql, ())?.expect("No row returned");

        assert_eq!(vals.clone().count(), resp.cols.len());

        for (res, col) in vals.zip(resp.cols) {
            let col: i64 = col.to_val()?;

            assert_eq!(res, col);
        }

        Ok(())
    }
}<|MERGE_RESOLUTION|>--- conflicted
+++ resolved
@@ -7,9 +7,7 @@
 mk_tests_default! {
     use crate::{prelude::*, Connection, FbError, Row};
     use chrono::{NaiveDate, NaiveDateTime, NaiveTime};
-<<<<<<< HEAD
     use rsfbclient_core::ColumnToVal;
-=======
     use std::str;
 
     #[test]
@@ -44,7 +42,6 @@
 
         Ok(())
     }
->>>>>>> c04cfaa7
 
     #[test]
     fn dates() -> Result<(), FbError> {
