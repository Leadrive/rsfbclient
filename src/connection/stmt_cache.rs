--- conflicted
+++ resolved
@@ -138,17 +138,7 @@
 
     let mk_test_data = |n: usize| StmtCacheData {
         sql: format!("sql {}", n),
-<<<<<<< HEAD
-        stmt: StatementData {
-            handle: crate::ibase::StmtHandle(n as u32),
-            xsqlda: Default::default(),
-            blr: bytes::Bytes::new(),
-            stmt_type: crate::ibase::StmtType::Select,
-            param_count: 0,
-        },
-=======
         stmt: n,
->>>>>>> 0a9bcfac
     };
 
     let sql1 = mk_test_data(1);
@@ -165,11 +155,7 @@
     assert!(cache.insert(sql2).is_none());
 
     let stmt = cache.insert(sql3).expect("sql1 not returned");
-<<<<<<< HEAD
-    assert_eq!(stmt.handle.0, 1);
-=======
     assert_eq!(stmt, 1);
->>>>>>> 0a9bcfac
 
     assert!(cache.get("sql 1").is_none());
 
@@ -178,34 +164,6 @@
     assert!(cache.insert(sql2).is_none());
 
     let stmt = cache.insert(sql4).expect("sql3 not returned");
-<<<<<<< HEAD
-    assert_eq!(stmt.handle.0, 3);
-
-    let stmt = cache.insert(sql5).expect("sql2 not returned");
-    assert_eq!(stmt.handle.0, 2);
-
-    let stmt = cache.insert(sql6).expect("sql4 not returned");
-    assert_eq!(stmt.handle.0, 4);
-
-    assert_eq!(
-        cache
-            .get("sql 5")
-            .expect("sql5 not in the cache")
-            .stmt
-            .handle
-            .0,
-        5
-    );
-    assert_eq!(
-        cache
-            .get("sql 6")
-            .expect("sql6 not in the cache")
-            .stmt
-            .handle
-            .0,
-        6
-    );
-=======
     assert_eq!(stmt, 3);
 
     let stmt = cache.insert(sql5).expect("sql2 not returned");
@@ -216,7 +174,6 @@
 
     assert_eq!(cache.get("sql 5").expect("sql5 not in the cache").stmt, 5);
     assert_eq!(cache.get("sql 6").expect("sql6 not in the cache").stmt, 6);
->>>>>>> 0a9bcfac
 
     assert!(cache.cache.is_empty());
     assert!(cache.sqls.is_empty());
