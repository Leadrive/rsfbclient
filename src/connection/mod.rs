--- conflicted
+++ resolved
@@ -8,14 +8,6 @@
 pub mod pool;
 pub mod stmt_cache;
 
-<<<<<<< HEAD
-use std::{cell::RefCell, marker};
-
-use crate::{
-    ibase, params::IntoParams, query::Queryable, row::FromRow, status::FbError, Execute,
-    Transaction,
-};
-=======
 use rsfbclient_core::{
     Dialect, FbError, FirebirdClient, FirebirdClientEmbeddedAttach, FirebirdClientRemoteAttach,
     FromRow, IntoParams,
@@ -23,7 +15,6 @@
 use std::{cell::RefCell, marker};
 
 use crate::{query::Queryable, statement::StatementData, Execute, Transaction};
->>>>>>> 0a9bcfac
 use stmt_cache::{StmtCache, StmtCacheData};
 
 /// The default builder for creating database connections
@@ -45,12 +36,6 @@
     user: String,
     dialect: Dialect,
     stmt_cache_size: usize,
-<<<<<<< HEAD
-}
-
-impl Default for ConnectionBuilder {
-    fn default() -> Self {
-=======
     cli_args: C::Args,
     _cli_type: marker::PhantomData<C>,
 }
@@ -84,7 +69,6 @@
     #[cfg(feature = "linking")]
     /// Uses the firebird client linked with the application at compile time
     pub fn linked() -> Self {
->>>>>>> 0a9bcfac
         Self {
             host: "localhost".to_string(),
             port: 3050,
@@ -93,17 +77,11 @@
             pass: "masterkey".to_string(),
             dialect: Dialect::D3,
             stmt_cache_size: 20,
-<<<<<<< HEAD
-=======
             cli_args: rsfbclient_native::Args::Linking,
             _cli_type: Default::default(),
->>>>>>> 0a9bcfac
-        }
-    }
-
-<<<<<<< HEAD
-impl ConnectionBuilder {
-=======
+        }
+    }
+
     #[cfg(feature = "dynamic_loading")]
     /// Searches for the firebird client at runtime, in the specified path.
     ///
@@ -152,11 +130,28 @@
     }
 }
 
+#[cfg(feature = "pure_rust")]
+impl ConnectionBuilder<rsfbclient_rust::RustFbClient> {
+    /// Uses the pure rust implementation of the firebird client
+    pub fn pure_rust() -> Self {
+        Self {
+            host: "localhost".to_string(),
+            port: 3050,
+            db_name: "test.fdb".to_string(),
+            user: "SYSDBA".to_string(),
+            pass: "masterkey".to_string(),
+            dialect: Dialect::D3,
+            stmt_cache_size: 20,
+            cli_args: (),
+            _cli_type: Default::default(),
+        }
+    }
+}
+
 impl<C> ConnectionBuilder<C>
 where
-    C: FirebirdClient + FirebirdClientRemoteAttach<C>,
-{
->>>>>>> 0a9bcfac
+    C: FirebirdClient + FirebirdClientRemoteAttach,
+{
     /// Hostname or IP address of the server. Default: localhost
     pub fn host<S: Into<String>>(&mut self, host: S) -> &mut Self {
         self.host = host.into();
@@ -205,15 +200,9 @@
     }
 }
 
-<<<<<<< HEAD
-/// A connection to a firebird database
-pub struct Connection {
-    /// Database handler
-    pub(crate) handle: ibase::DbHandle,
-=======
 impl<C> ConnectionBuilderEmbedded<C>
 where
-    C: FirebirdClientEmbeddedAttach<C> + FirebirdClient,
+    C: FirebirdClient + FirebirdClientEmbeddedAttach,
 {
     /// Database name or path. Default: test.fdb
     pub fn db_name<S: Into<String>>(&mut self, db_name: S) -> &mut Self {
@@ -226,7 +215,6 @@
         self.user = user.into();
         self
     }
->>>>>>> 0a9bcfac
 
     /// SQL Dialect. Default: 3
     pub fn dialect(&mut self, dialect: Dialect) -> &mut Self {
@@ -240,26 +228,6 @@
         self
     }
 
-<<<<<<< HEAD
-    /// Wire protocol connection
-    pub(crate) wire: RefCell<ibase::WireConnection>,
-}
-
-impl Connection {
-    /// Open a new connection to the remote database
-    fn open(builder: &ConnectionBuilder) -> Result<Connection, FbError> {
-        let mut wire = ibase::WireConnection::connect(
-            &builder.host,
-            builder.port,
-            &builder.db_name,
-            &builder.user,
-            &builder.pass,
-        )?;
-
-        let handle = wire.attach_database(&builder.db_name, &builder.user, &builder.pass)?;
-
-        let stmt_cache = StmtCache::new(builder.stmt_cache_size);
-=======
     /// Open a new connection to the database
     pub fn connect(&self) -> Result<Connection<C>, FbError> {
         Connection::open_embedded(self, C::new(self.cli_args.clone())?)
@@ -286,7 +254,7 @@
 
 impl<C> Connection<C>
 where
-    C: FirebirdClientRemoteAttach<C> + FirebirdClient,
+    C: FirebirdClient + FirebirdClientRemoteAttach,
 {
     /// Open a new connection to the database
     fn open_remote(builder: &ConnectionBuilder<C>, mut cli: C) -> Result<Connection<C>, FbError> {
@@ -311,7 +279,7 @@
 
 impl<C> Connection<C>
 where
-    C: FirebirdClientEmbeddedAttach<C> + FirebirdClient,
+    C: FirebirdClient + FirebirdClientEmbeddedAttach,
 {
     /// Open a new connection to the database
     fn open_embedded(
@@ -321,18 +289,12 @@
         let handle = cli.attach_database(&builder.db_name, &builder.user)?;
 
         let stmt_cache = RefCell::new(StmtCache::new(builder.stmt_cache_size));
->>>>>>> 0a9bcfac
 
         Ok(Connection {
             handle,
             dialect: builder.dialect,
-<<<<<<< HEAD
-            stmt_cache: RefCell::new(stmt_cache),
-            wire: RefCell::new(wire),
-=======
             stmt_cache,
             cli: RefCell::new(cli),
->>>>>>> 0a9bcfac
         })
     }
 }
@@ -342,15 +304,10 @@
     C: FirebirdClient,
 {
     /// Drop the current database
-<<<<<<< HEAD
-    pub fn drop_database(self) -> Result<(), FbError> {
-        self.wire.borrow_mut().drop_database(self.handle)
-=======
     pub fn drop_database(mut self) -> Result<(), FbError> {
         self.cli.get_mut().drop_database(self.handle)?;
 
         Ok(())
->>>>>>> 0a9bcfac
     }
 
     /// Run a closure with a transaction, if the closure returns an error
@@ -381,11 +338,7 @@
     fn __close(&mut self) -> Result<(), FbError> {
         self.stmt_cache.borrow_mut().close_all(self);
 
-<<<<<<< HEAD
-        self.wire.borrow_mut().detach_database(self.handle)?;
-=======
         self.cli.get_mut().detach_database(self.handle)?;
->>>>>>> 0a9bcfac
 
         Ok(())
     }
@@ -403,11 +356,7 @@
 /// Variant of the `StatementIter` that owns the `Transaction` and uses the statement cache
 pub struct StmtIter<'a, R, C: FirebirdClient> {
     /// Statement cache data. Wrapped in option to allow taking the value to send back to the cache
-<<<<<<< HEAD
-    stmt_cache_data: Option<StmtCacheData>,
-=======
     stmt_cache_data: Option<StmtCacheData<StatementData<C::StmtHandle>>>,
->>>>>>> 0a9bcfac
 
     /// Transaction needs to be alive for the fetch to work
     tr: Transaction<'a, C>,
@@ -454,11 +403,7 @@
             .unwrap()
             .stmt
             .fetch(&self.tr.conn)
-<<<<<<< HEAD
-            .and_then(|row| row.map(|row| row.get_all()).transpose())
-=======
             .and_then(|row| row.map(FromRow::try_from).transpose())
->>>>>>> 0a9bcfac
             .transpose()
     }
 }
@@ -548,13 +493,7 @@
 
     #[test]
     fn remote_connection() {
-<<<<<<< HEAD
-        let conn = ConnectionBuilder::default()
-            .connect()
-            .expect("Error on connect the test database");
-=======
         let conn = connect();
->>>>>>> 0a9bcfac
 
         conn.close().expect("error closing the connection");
     }
