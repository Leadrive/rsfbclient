[package]
name = "rsfbclient"
description = "Binds to official firebird client lib"
version = "0.4.0"
authors = ["Luis Fernando Batels <luisfbatels@gmail.com>", "Jairo H Wiethan <jairinhowiethan@gmail.com>"]
edition = "2018"
repository = "https://github.com/fernandobatels/rsfbclient"
keywords = ["firebird", "fbclient", "database", "ffi"]
categories = ["database"]
license = "MIT"
readme = "README.md"

[dependencies]
bytes = "0.5"
chrono = { version = "0.4", optional = true }
<<<<<<< HEAD
digest = "0.9.0"
generic-array = "0.14.3"
hex = "0.4.2"
lazy_static = "1.4.0"
lru-cache = "0.1"
num-bigint = "0.3.0"
num_enum = "0.5.1"
pwhash = "0.3"
r2d2 = { version = "0.8", optional = true }
rand = "0.7.3"
sha-1 = "0.9.1"
thiserror = "1.0"

[features]
default = ["date_time", "pool"]
date_time = ["chrono"]
pool = ["r2d2"]
=======
lru-cache = "0.1.2"
r2d2 = { version = "0.8.9", optional = true }
rsfbclient-core = { version = "0.1.0", path = "rsfbclient-core" }
rsfbclient-native = { version = "0.1.0", path = "rsfbclient-native", optional = true }

[features]
default = ["linking", "date_time", "pool"]
date_time = ["rsfbclient-core/date_time", "chrono"]
dynamic_loading = ["rsfbclient-native/dynamic_loading"]
linking = ["rsfbclient-native/linking"]
pool = ["r2d2"]

[workspace]
members = ["rsfbclient-core", "rsfbclient-native"]
>>>>>>> 0a9bcfac
<|MERGE_RESOLUTION|>--- conflicted
+++ resolved
@@ -11,31 +11,12 @@
 readme = "README.md"
 
 [dependencies]
-bytes = "0.5"
 chrono = { version = "0.4", optional = true }
-<<<<<<< HEAD
-digest = "0.9.0"
-generic-array = "0.14.3"
-hex = "0.4.2"
-lazy_static = "1.4.0"
-lru-cache = "0.1"
-num-bigint = "0.3.0"
-num_enum = "0.5.1"
-pwhash = "0.3"
-r2d2 = { version = "0.8", optional = true }
-rand = "0.7.3"
-sha-1 = "0.9.1"
-thiserror = "1.0"
-
-[features]
-default = ["date_time", "pool"]
-date_time = ["chrono"]
-pool = ["r2d2"]
-=======
 lru-cache = "0.1.2"
 r2d2 = { version = "0.8.9", optional = true }
 rsfbclient-core = { version = "0.1.0", path = "rsfbclient-core" }
 rsfbclient-native = { version = "0.1.0", path = "rsfbclient-native", optional = true }
+rsfbclient-rust = { version = "0.1.0", path = "rsfbclient-rust", optional = true }
 
 [features]
 default = ["linking", "date_time", "pool"]
@@ -43,7 +24,7 @@
 dynamic_loading = ["rsfbclient-native/dynamic_loading"]
 linking = ["rsfbclient-native/linking"]
 pool = ["r2d2"]
+pure_rust = ["rsfbclient-rust"]
 
 [workspace]
-members = ["rsfbclient-core", "rsfbclient-native"]
->>>>>>> 0a9bcfac
+members = ["rsfbclient-core", "rsfbclient-native", "rsfbclient-rust"]