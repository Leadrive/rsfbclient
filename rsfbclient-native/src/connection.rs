--- conflicted
+++ resolved
@@ -380,14 +380,11 @@
         mut stmt_handle: Self::StmtHandle,
         params: Vec<Param>,
     ) -> Result<(), FbError> {
-<<<<<<< HEAD
         let _ = self
             .stmt_data_map
             .get(&stmt_handle)
             .ok_or_else(|| FbError::from("Tried to fetch a dropped statement"))?;
 
-        let params = Params::new(&self.ibase, &mut self.status, &mut stmt_handle, params)?;
-=======
         let params = Params::new(
             &mut db_handle,
             &mut tr_handle,
@@ -396,7 +393,6 @@
             &mut stmt_handle,
             params,
         )?;
->>>>>>> c04cfaa7
 
         unsafe {
             if self.ibase.isc_dsql_execute()(
